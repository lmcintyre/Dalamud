--- conflicted
+++ resolved
@@ -66,11 +66,7 @@
         <PackageReference Include="PeNet" Version="2.6.4" />
         <PackageReference Include="Reloaded.Memory" Version="7.0.0" />
         <PackageReference Include="Reloaded.Memory.Buffers" Version="2.0.0" />
-<<<<<<< HEAD
         <PackageReference Include="Serilog" Version="2.11.0" />
-=======
-        <PackageReference Include="Serilog" Version="2.10.0" />
->>>>>>> f9ab1dbf
         <PackageReference Include="Serilog.Sinks.Async" Version="1.5.0" />
         <PackageReference Include="Serilog.Sinks.Console" Version="4.0.1" />
         <PackageReference Include="Serilog.Sinks.File" Version="5.0.0" />
