using System;
using System.Collections.Generic;
using System.Runtime.InteropServices;
using System.Text;
using Dalamud.Game.Chat;
using Dalamud.Game.Chat.SeStringHandling;
using Dalamud.Game.Internal.Libc;
using Dalamud.Hooking;
using Discord.Rest;
using Serilog;

namespace Dalamud.Game.Internal.Gui {
    public sealed class ChatGui : IDisposable {
        [UnmanagedFunctionPointer(CallingConvention.ThisCall)]
        private delegate IntPtr PrintMessageDelegate(IntPtr manager, XivChatType chatType, IntPtr senderName,
                                                   IntPtr message,
                                                   uint senderId, IntPtr parameter);

        public delegate void OnMessageDelegate(XivChatType type, uint senderId, ref SeString sender, ref SeString message,
                                               ref bool isHandled);

        public delegate void OnMessageRawDelegate(XivChatType type, uint senderId, ref StdString sender, ref StdString message,
                                               ref bool isHandled);


        [UnmanagedFunctionPointer(CallingConvention.ThisCall)]
        private delegate void PopulateItemLinkDelegate(IntPtr linkObjectPtr, IntPtr itemInfoPtr);

        private readonly Queue<XivChatEntry> chatQueue = new Queue<XivChatEntry>();

        private readonly Hook<PrintMessageDelegate> printMessageHook;

        public event OnMessageDelegate OnChatMessage;
        [Obsolete("Please use OnChatMessage instead. For modifications, it will take precedence.")]
        public event OnMessageRawDelegate OnChatMessageRaw;

        private readonly Hook<PopulateItemLinkDelegate> populateItemLinkHook;

        public int LastLinkedItemId { get; private set; }
        public byte LastLinkedItemFlags { get; private set; }

        private ChatGuiAddressResolver Address { get; }

        private IntPtr baseAddress = IntPtr.Zero;

        private readonly Dalamud dalamud;

        public ChatGui(IntPtr baseAddress, SigScanner scanner, Dalamud dalamud) {
            this.dalamud = dalamud;

            Address = new ChatGuiAddressResolver(baseAddress);
            Address.Setup(scanner);

            Log.Verbose("Chat manager address {ChatManager}", Address.BaseAddress);

            this.printMessageHook =
                new Hook<PrintMessageDelegate>(Address.PrintMessage, new PrintMessageDelegate(HandlePrintMessageDetour),
                                               this);
            this.populateItemLinkHook =
                new Hook<PopulateItemLinkDelegate>(Address.PopulateItemLinkObject,
                                                   new PopulateItemLinkDelegate(HandlePopulateItemLinkDetour),
                                                   this);
        }

        public void Enable() {
            this.printMessageHook.Enable();
            this.populateItemLinkHook.Enable();
        }

        public void Dispose() {
            this.printMessageHook.Dispose();
            this.populateItemLinkHook.Dispose();
        }

        private void HandlePopulateItemLinkDetour(IntPtr linkObjectPtr, IntPtr itemInfoPtr) {
            try {
                this.populateItemLinkHook.Original(linkObjectPtr, itemInfoPtr);

                LastLinkedItemId = Marshal.ReadInt32(itemInfoPtr, 8);
                LastLinkedItemFlags = Marshal.ReadByte(itemInfoPtr, 0x14);

                Log.Debug($"HandlePopulateItemLinkDetour {linkObjectPtr} {itemInfoPtr} - linked:{LastLinkedItemId}");
            } catch (Exception ex) {
                Log.Error(ex, "Exception onPopulateItemLink hook.");
                this.populateItemLinkHook.Original(linkObjectPtr, itemInfoPtr);
            }
        }

        private IntPtr HandlePrintMessageDetour(IntPtr manager, XivChatType chattype, IntPtr pSenderName, IntPtr pMessage,
                                              uint senderid, IntPtr parameter) {
            var retVal = IntPtr.Zero;

            try {
                var sender = StdString.ReadFromPointer(pSenderName);
                var message = StdString.ReadFromPointer(pMessage);

                var parsedSender = SeString.Parse(sender.RawData);
                var parsedMessage = SeString.Parse(message.RawData);

                Log.Verbose("[CHATGUI][{0}][{1}]", parsedSender.TextValue, parsedMessage.TextValue);

                //Log.Debug($"HandlePrintMessageDetour {manager} - [{chattype}] [{BitConverter.ToString(message.RawData).Replace("-", " ")}] {message.Value} from {senderName.Value}");

                var originalMessageData = (byte[]) message.RawData.Clone();
                var oldEdited = parsedMessage.Encode();

                // Call events
                var isHandled = false;
                OnChatMessage?.Invoke(chattype, senderid, ref parsedSender, ref parsedMessage, ref isHandled);
                OnChatMessageRaw?.Invoke(chattype, senderid, ref sender, ref message, ref isHandled);

                var newEdited = parsedMessage.Encode();

                if (!FastByteArrayCompare(oldEdited, newEdited)) {
                    Log.Verbose("SeString was edited, taking precedence over StdString edit.");
                    message.RawData = newEdited;
<<<<<<< HEAD
                    Log.Debug($"\nOLD: {BitConverter.ToString(originalMessageData)}\nNEW: {BitConverter.ToString(newEdited)}");
                } 
=======
                }
                //Log.Debug($"\nOLD: {BitConverter.ToString(originalMessageData)}\nNEW: {BitConverter.ToString(newEdited)}");
>>>>>>> 6123bcc1

                var messagePtr = pMessage;
                OwnedStdString allocatedString = null;

                if (!FastByteArrayCompare(originalMessageData, message.RawData)) {
                    allocatedString = this.dalamud.Framework.Libc.NewString(message.RawData);
                    Log.Debug(
                        $"HandlePrintMessageDetour String modified: {originalMessageData}({messagePtr}) -> {message}({allocatedString.Address})");
                    messagePtr = allocatedString.Address;
                }

                // Print the original chat if it's handled.
                if (!isHandled)
                    retVal = this.printMessageHook.Original(manager, chattype, pSenderName, messagePtr, senderid, parameter);

                if (this.baseAddress == IntPtr.Zero)
                    this.baseAddress = manager;

                allocatedString?.Dispose();
            } catch (Exception ex) {
                Log.Error(ex, "Exception on OnChatMessage hook.");
                retVal = this.printMessageHook.Original(manager, chattype, pSenderName, pMessage, senderid, parameter);
            }

            return retVal;
        }

        // Copyright (c) 2008-2013 Hafthor Stefansson
        // Distributed under the MIT/X11 software license
        // Ref: http://www.opensource.org/licenses/mit-license.php.
        // https://stackoverflow.com/a/8808245
        static unsafe bool FastByteArrayCompare(byte[] a1, byte[] a2)
        {
            if (a1 == a2) return true;
            if (a1 == null || a2 == null || a1.Length != a2.Length)
                return false;
            fixed (byte* p1 = a1, p2 = a2)
            {
                byte* x1 = p1, x2 = p2;
                int l = a1.Length;
                for (int i = 0; i < l / 8; i++, x1 += 8, x2 += 8)
                    if (*((long*)x1) != *((long*)x2)) return false;
                if ((l & 4) != 0) { if (*((int*)x1) != *((int*)x2)) return false; x1 += 4; x2 += 4; }
                if ((l & 2) != 0) { if (*((short*)x1) != *((short*)x2)) return false; x1 += 2; x2 += 2; }
                if ((l & 1) != 0) if (*((byte*)x1) != *((byte*)x2)) return false;
                return true;
            }
        }

        /// <summary>
        ///     Queue a chat message. While method is named as PrintChat, it only add a entry to the queue,
        ///     later to be processed when UpdateQueue() is called.
        /// </summary>
        /// <param name="chat">A message to send.</param>
        public void PrintChat(XivChatEntry chat) {
            this.chatQueue.Enqueue(chat);
        }

        public void Print(string message) {
            Log.Verbose("[CHATGUI PRINT]{0}", message);
            PrintChat(new XivChatEntry {
                MessageBytes = Encoding.UTF8.GetBytes(message)
            });
        }

        public void PrintError(string message) {
            Log.Verbose("[CHATGUI PRINT ERROR]{0}", message);
            PrintChat(new XivChatEntry {
                MessageBytes = Encoding.UTF8.GetBytes(message),
                Type = XivChatType.Urgent
            });
        }

        /// <summary>
        ///     Process a chat queue.
        /// </summary>
        public void UpdateQueue(Framework framework) {
            while (this.chatQueue.Count > 0) {
                var chat = this.chatQueue.Dequeue();

                var sender = chat.Name ?? "";
                var message = chat.MessageBytes ?? new byte[0];

                if (this.baseAddress != IntPtr.Zero)
                    using (var senderVec = framework.Libc.NewString(Encoding.UTF8.GetBytes(sender)))
                    using (var messageVec = framework.Libc.NewString(message))
                    {
                        Log.Verbose($"String allocated to {messageVec.Address.ToInt64():X}");
                        this.printMessageHook.Original(this.baseAddress, chat.Type, senderVec.Address,
                                                       messageVec.Address, chat.SenderId, chat.Parameters);
                    }
            }
        }
    }
}<|MERGE_RESOLUTION|>--- conflicted
+++ resolved
@@ -114,13 +114,8 @@
                 if (!FastByteArrayCompare(oldEdited, newEdited)) {
                     Log.Verbose("SeString was edited, taking precedence over StdString edit.");
                     message.RawData = newEdited;
-<<<<<<< HEAD
                     Log.Debug($"\nOLD: {BitConverter.ToString(originalMessageData)}\nNEW: {BitConverter.ToString(newEdited)}");
                 } 
-=======
-                }
-                //Log.Debug($"\nOLD: {BitConverter.ToString(originalMessageData)}\nNEW: {BitConverter.ToString(newEdited)}");
->>>>>>> 6123bcc1
 
                 var messagePtr = pMessage;
                 OwnedStdString allocatedString = null;
