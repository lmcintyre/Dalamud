--- conflicted
+++ resolved
@@ -238,8 +238,6 @@
         }
 
         /// <summary>
-<<<<<<< HEAD
-=======
         /// Show centered text.
         /// </summary>
         /// <param name="text">Text to show.</param>
@@ -270,7 +268,6 @@
         }
 
         /// <summary>
->>>>>>> 2cfb9cc7
         /// Get data needed for each new frame.
         /// </summary>
         internal static void NewFrame()
