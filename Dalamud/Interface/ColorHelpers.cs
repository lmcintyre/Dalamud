--- conflicted
+++ resolved
@@ -1,9 +1,5 @@
-<<<<<<< HEAD
-﻿using System.Diagnostics.CodeAnalysis;
-=======
-﻿using System;
+using System.Diagnostics.CodeAnalysis;
 using System.Drawing;
->>>>>>> 47cf3170
 using System.Numerics;
 
 namespace Dalamud.Interface;
@@ -272,8 +268,6 @@
     /// <returns>The faded color.</returns>
     public static uint Fade(uint color, float amount)
         => RgbaVector4ToUint(Fade(RgbaUintToVector4(color), amount));
-<<<<<<< HEAD
-=======
 
     /// <summary>
     /// Convert a KnownColor to a RGBA vector with values between 0.0f and 1.0f
@@ -302,7 +296,4 @@
             
         _ => color / 255.0f,
     };
-
-    public record struct HsvaColor(float H, float S, float V, float A);
->>>>>>> 47cf3170
 }