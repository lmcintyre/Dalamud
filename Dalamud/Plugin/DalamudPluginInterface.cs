--- conflicted
+++ resolved
@@ -42,48 +42,21 @@
     /// <param name="assemblyLocation">Location of the assembly.</param>
     /// <param name="reason">The reason the plugin was loaded.</param>
     /// <param name="isDev">A value indicating whether this is a dev plugin.</param>
-    internal DalamudPluginInterface(string pluginName, FileInfo assemblyLocation, PluginLoadReason reason, bool isDev)
-    {
-<<<<<<< HEAD
-        private readonly string pluginName;
-        private readonly PluginConfigurations configs;
-
-        /// <summary>
-        /// Initializes a new instance of the <see cref="DalamudPluginInterface"/> class.
-        /// Set up the interface and populate all fields needed.
-        /// </summary>
-        /// <param name="pluginName">The internal name of the plugin.</param>
-        /// <param name="assemblyLocation">Location of the assembly.</param>
-        /// <param name="reason">The reason the plugin was loaded.</param>
-        /// <param name="isDev">A value indicating whether this is a dev plugin.</param>
-        /// <param name="sourceRepository">The repository from which the plugin is installed.</param>
-        internal DalamudPluginInterface(string pluginName, FileInfo assemblyLocation, PluginLoadReason reason, bool isDev, string sourceRepository)
-        {
-            var configuration = Service<DalamudConfiguration>.Get();
-            var dataManager = Service<DataManager>.Get();
-            var localization = Service<Localization>.Get();
-=======
+    /// <param name="sourceRepository">The repository from which the plugin is installed.</param>
+    internal DalamudPluginInterface(string pluginName, FileInfo assemblyLocation, PluginLoadReason reason, bool isDev, string sourceRepository)
+    {
         var configuration = Service<DalamudConfiguration>.Get();
         var dataManager = Service<DataManager>.Get();
         var localization = Service<Localization>.Get();
->>>>>>> 83c16146
 
         this.UiBuilder = new UiBuilder(pluginName);
 
-<<<<<<< HEAD
-            this.pluginName = pluginName;
-            this.AssemblyLocation = assemblyLocation;
-            this.configs = Service<PluginManager>.Get().PluginConfigs;
-            this.Reason = reason;
-            this.IsDev = isDev;
-            this.SourceRepository = isDev ? LocalPluginManifest.FlagDevPlugin : sourceRepository;
-=======
         this.pluginName = pluginName;
         this.AssemblyLocation = assemblyLocation;
         this.configs = Service<PluginManager>.Get().PluginConfigs;
         this.Reason = reason;
         this.IsDev = isDev;
->>>>>>> 83c16146
+        this.SourceRepository = isDev ? LocalPluginManifest.FlagDevPlugin : sourceRepository;
 
         this.LoadTime = DateTime.Now;
         this.LoadTimeUTC = DateTime.UtcNow;
@@ -103,210 +76,9 @@
                 this.UiLanguage = "en";
         }
 
-<<<<<<< HEAD
-        /// <summary>
-        /// Delegate for localization change with two-letter iso lang code.
-        /// </summary>
-        /// <param name="langCode">The new language code.</param>
-        public delegate void LanguageChangedDelegate(string langCode);
-
-        /// <summary>
-        /// Event that gets fired when loc is changed
-        /// </summary>
-        public event LanguageChangedDelegate LanguageChanged;
-
-        /// <summary>
-        /// Gets the reason this plugin was loaded.
-        /// </summary>
-        public PluginLoadReason Reason { get; }
-
-        /// <summary>
-        /// Gets a value indicating whether this is a dev plugin.
-        /// </summary>
-        public bool IsDev { get; }
-
-        /// <summary>
-        /// Gets the time that this plugin was loaded.
-        /// </summary>
-        public DateTime LoadTime { get; }
-
-        /// <summary>
-        /// Gets the UTC time that this plugin was loaded.
-        /// </summary>
-        public DateTime LoadTimeUTC { get; }
-
-        /// <summary>
-        /// Gets the timespan delta from when this plugin was loaded.
-        /// </summary>
-        public TimeSpan LoadTimeDelta => DateTime.Now - this.LoadTime;
-
-        /// <summary>
-        /// Gets the directory Dalamud assets are stored in.
-        /// </summary>
-        public DirectoryInfo DalamudAssetDirectory => Service<Dalamud>.Get().AssetDirectory;
-
-        /// <summary>
-        /// Gets the location of your plugin assembly.
-        /// </summary>
-        public FileInfo AssemblyLocation { get; }
-
-        /// <summary>
-        /// Gets the custom repository from which this plugin is installed, <inheritdoc cref="LocalPluginManifest.FlagMainRepo"/>, or <inheritdoc cref="LocalPluginManifest.FlagDevPlugin"/>.
-        /// </summary>
-        public string SourceRepository { get; }
-
-        /// <summary>
-        /// Gets the directory your plugin configurations are stored in.
-        /// </summary>
-        public DirectoryInfo ConfigDirectory => new(this.GetPluginConfigDirectory());
-
-        /// <summary>
-        /// Gets the config file of your plugin.
-        /// </summary>
-        public FileInfo ConfigFile => this.configs.GetConfigFile(this.pluginName);
-
-        /// <summary>
-        /// Gets the <see cref="UiBuilder"/> instance which allows you to draw UI into the game via ImGui draw calls.
-        /// </summary>
-        public UiBuilder UiBuilder { get; private set; }
-
-        /// <summary>
-        /// Gets a value indicating whether Dalamud is running in Debug mode or the /xldev menu is open. This can occur on release builds.
-        /// </summary>
-        public bool IsDevMenuOpen => Service<DalamudInterface>.GetNullable() is { IsDevMenuOpen: true }; // Can be null during boot
-
-        /// <summary>
-        /// Gets a value indicating whether a debugger is attached.
-        /// </summary>
-        public bool IsDebugging => Debugger.IsAttached;
-
-        /// <summary>
-        /// Gets the current UI language in two-letter iso format.
-        /// </summary>
-        public string UiLanguage { get; private set; }
-
-        /// <summary>
-        /// Gets serializer class with functions to remove special characters from strings.
-        /// </summary>
-        public ISanitizer Sanitizer { get; }
-
-        /// <summary>
-        /// Gets the chat type used by default for plugin messages.
-        /// </summary>
-        public XivChatType GeneralChatType { get; private set; }
-
-        /// <summary>
-        /// Gets a list of installed plugin names.
-        /// </summary>
-        public List<string> PluginNames => Service<PluginManager>.Get().InstalledPlugins.Select(p => p.Manifest.Name).ToList();
-
-        /// <summary>
-        /// Gets a list of installed plugin internal names.
-        /// </summary>
-        public List<string> PluginInternalNames => Service<PluginManager>.Get().InstalledPlugins.Select(p => p.Manifest.InternalName).ToList();
-
-        #region IPC
-
-        /// <summary>
-        /// Gets an IPC provider.
-        /// </summary>
-        /// <typeparam name="TRet">The return type for funcs. Use object if this is unused.</typeparam>
-        /// <param name="name">The name of the IPC registration.</param>
-        /// <returns>An IPC provider.</returns>
-        /// <exception cref="IpcTypeMismatchError">This is thrown when the requested types do not match the previously registered types are different.</exception>
-        public ICallGateProvider<TRet> GetIpcProvider<TRet>(string name)
-            => new CallGatePubSub<TRet>(name);
-
-        /// <inheritdoc cref="ICallGateProvider{TRet}"/>
-        public ICallGateProvider<T1, TRet> GetIpcProvider<T1, TRet>(string name)
-            => new CallGatePubSub<T1, TRet>(name);
-
-        /// <inheritdoc cref="ICallGateProvider{TRet}"/>
-        public ICallGateProvider<T1, T2, TRet> GetIpcProvider<T1, T2, TRet>(string name)
-            => new CallGatePubSub<T1, T2, TRet>(name);
-
-        /// <inheritdoc cref="ICallGateProvider{TRet}"/>
-        public ICallGateProvider<T1, T2, T3, TRet> GetIpcProvider<T1, T2, T3, TRet>(string name)
-            => new CallGatePubSub<T1, T2, T3, TRet>(name);
-
-        /// <inheritdoc cref="ICallGateProvider{TRet}"/>
-        public ICallGateProvider<T1, T2, T3, T4, TRet> GetIpcProvider<T1, T2, T3, T4, TRet>(string name)
-            => new CallGatePubSub<T1, T2, T3, T4, TRet>(name);
-
-        /// <inheritdoc cref="ICallGateProvider{TRet}"/>
-        public ICallGateProvider<T1, T2, T3, T4, T5, TRet> GetIpcProvider<T1, T2, T3, T4, T5, TRet>(string name)
-            => new CallGatePubSub<T1, T2, T3, T4, T5, TRet>(name);
-
-        /// <inheritdoc cref="ICallGateProvider{TRet}"/>
-        public ICallGateProvider<T1, T2, T3, T4, T5, T6, TRet> GetIpcProvider<T1, T2, T3, T4, T5, T6, TRet>(string name)
-            => new CallGatePubSub<T1, T2, T3, T4, T5, T6, TRet>(name);
-
-        /// <inheritdoc cref="ICallGateProvider{TRet}"/>
-        public ICallGateProvider<T1, T2, T3, T4, T5, T6, T7, TRet> GetIpcProvider<T1, T2, T3, T4, T5, T6, T7, TRet>(string name)
-            => new CallGatePubSub<T1, T2, T3, T4, T5, T6, T7, TRet>(name);
-
-        /// <inheritdoc cref="ICallGateProvider{TRet}"/>
-        public ICallGateProvider<T1, T2, T3, T4, T5, T6, T7, T8, TRet> GetIpcProvider<T1, T2, T3, T4, T5, T6, T7, T8, TRet>(string name)
-            => new CallGatePubSub<T1, T2, T3, T4, T5, T6, T7, T8, TRet>(name);
-
-        /// <summary>
-        /// Gets an IPC subscriber.
-        /// </summary>
-        /// <typeparam name="TRet">The return type for funcs. Use object if this is unused.</typeparam>
-        /// <param name="name">The name of the IPC registration.</param>
-        /// <returns>An IPC subscriber.</returns>
-        public ICallGateSubscriber<TRet> GetIpcSubscriber<TRet>(string name)
-            => new CallGatePubSub<TRet>(name);
-
-        /// <inheritdoc cref="ICallGateSubscriber{TRet}"/>
-        public ICallGateSubscriber<T1, TRet> GetIpcSubscriber<T1, TRet>(string name)
-            => new CallGatePubSub<T1, TRet>(name);
-
-        /// <inheritdoc cref="ICallGateSubscriber{TRet}"/>
-        public ICallGateSubscriber<T1, T2, TRet> GetIpcSubscriber<T1, T2, TRet>(string name)
-            => new CallGatePubSub<T1, T2, TRet>(name);
-
-        /// <inheritdoc cref="ICallGateSubscriber{TRet}"/>
-        public ICallGateSubscriber<T1, T2, T3, TRet> GetIpcSubscriber<T1, T2, T3, TRet>(string name)
-            => new CallGatePubSub<T1, T2, T3, TRet>(name);
-
-        /// <inheritdoc cref="ICallGateSubscriber{TRet}"/>
-        public ICallGateSubscriber<T1, T2, T3, T4, TRet> GetIpcSubscriber<T1, T2, T3, T4, TRet>(string name)
-            => new CallGatePubSub<T1, T2, T3, T4, TRet>(name);
-
-        /// <inheritdoc cref="ICallGateSubscriber{TRet}"/>
-        public ICallGateSubscriber<T1, T2, T3, T4, T5, TRet> GetIpcSubscriber<T1, T2, T3, T4, T5, TRet>(string name)
-            => new CallGatePubSub<T1, T2, T3, T4, T5, TRet>(name);
-
-        /// <inheritdoc cref="ICallGateSubscriber{TRet}"/>
-        public ICallGateSubscriber<T1, T2, T3, T4, T5, T6, TRet> GetIpcSubscriber<T1, T2, T3, T4, T5, T6, TRet>(string name)
-            => new CallGatePubSub<T1, T2, T3, T4, T5, T6, TRet>(name);
-
-        /// <inheritdoc cref="ICallGateSubscriber{TRet}"/>
-        public ICallGateSubscriber<T1, T2, T3, T4, T5, T6, T7, TRet> GetIpcSubscriber<T1, T2, T3, T4, T5, T6, T7, TRet>(string name)
-            => new CallGatePubSub<T1, T2, T3, T4, T5, T6, T7, TRet>(name);
-
-        /// <inheritdoc cref="ICallGateSubscriber{TRet}"/>
-        public ICallGateSubscriber<T1, T2, T3, T4, T5, T6, T7, T8, TRet> GetIpcSubscriber<T1, T2, T3, T4, T5, T6, T7, T8, TRet>(string name)
-            => new CallGatePubSub<T1, T2, T3, T4, T5, T6, T7, T8, TRet>(name);
-
-        #endregion
-
-        #region Configuration
-
-        /// <summary>
-        /// Save a plugin configuration(inheriting IPluginConfiguration).
-        /// </summary>
-        /// <param name="currentConfig">The current configuration.</param>
-        public void SavePluginConfig(IPluginConfiguration? currentConfig)
-        {
-            if (currentConfig == null)
-                return;
-=======
         localization.LocalizationChanged += this.OnLocalizationChanged;
         configuration.DalamudConfigurationSaved += this.OnDalamudConfigurationSaved;
     }
->>>>>>> 83c16146
 
     /// <summary>
     /// Delegate for localization change with two-letter iso lang code.
@@ -323,6 +95,11 @@
     /// Gets the reason this plugin was loaded.
     /// </summary>
     public PluginLoadReason Reason { get; }
+    
+    /// <summary>
+    /// Gets the custom repository from which this plugin is installed, <inheritdoc cref="LocalPluginManifest.FlagMainRepo"/>, or <inheritdoc cref="LocalPluginManifest.FlagDevPlugin"/>.
+    /// </summary>
+    public string SourceRepository { get; }
 
     /// <summary>
     /// Gets a value indicating whether this is a dev plugin.
