--- conflicted
+++ resolved
@@ -32,12 +32,8 @@
     /// </summary>
     /// <param name="messageTemplate">The message template.</param>
     /// <param name="values">Values to log.</param>
-<<<<<<< HEAD
     [MessageTemplateFormatMethod("messageTemplate")]
-    public void Verbose(string messageTemplate, params object[] values)
-=======
     public void Verbose(string messageTemplate, params object?[] values)
->>>>>>> a85c6315
         => this.WriteLog(LogEventLevel.Verbose, messageTemplate, null, values);
 
     /// <summary>
@@ -46,12 +42,8 @@
     /// <param name="exception">The exception that caused the error.</param>
     /// <param name="messageTemplate">The message template.</param>
     /// <param name="values">Values to log.</param>
-<<<<<<< HEAD
     [MessageTemplateFormatMethod("messageTemplate")]
-    public void Verbose(Exception exception, string messageTemplate, params object[] values)
-=======
     public void Verbose(Exception exception, string messageTemplate, params object?[] values)
->>>>>>> a85c6315
         => this.WriteLog(LogEventLevel.Verbose, messageTemplate, exception, values);
 
     /// <summary>
@@ -59,12 +51,8 @@
     /// </summary>
     /// <param name="messageTemplate">The message template.</param>
     /// <param name="values">Values to log.</param>
-<<<<<<< HEAD
     [MessageTemplateFormatMethod("messageTemplate")]
-    public void Debug(string messageTemplate, params object[] values)
-=======
     public void Debug(string messageTemplate, params object?[] values)
->>>>>>> a85c6315
         => this.WriteLog(LogEventLevel.Debug, messageTemplate, null, values);
 
     /// <summary>
@@ -73,12 +61,8 @@
     /// <param name="exception">The exception that caused the error.</param>
     /// <param name="messageTemplate">The message template.</param>
     /// <param name="values">Values to log.</param>
-<<<<<<< HEAD
     [MessageTemplateFormatMethod("messageTemplate")]
-    public void Debug(Exception exception, string messageTemplate, params object[] values)
-=======
     public void Debug(Exception exception, string messageTemplate, params object?[] values)
->>>>>>> a85c6315
         => this.WriteLog(LogEventLevel.Debug, messageTemplate, exception, values);
 
     /// <summary>
@@ -86,12 +70,8 @@
     /// </summary>
     /// <param name="messageTemplate">The message template.</param>
     /// <param name="values">Values to log.</param>
-<<<<<<< HEAD
     [MessageTemplateFormatMethod("messageTemplate")]
-    public void Information(string messageTemplate, params object[] values)
-=======
     public void Information(string messageTemplate, params object?[] values)
->>>>>>> a85c6315
         => this.WriteLog(LogEventLevel.Information, messageTemplate, null, values);
 
     /// <summary>
@@ -100,12 +80,8 @@
     /// <param name="exception">The exception that caused the error.</param>
     /// <param name="messageTemplate">The message template.</param>
     /// <param name="values">Values to log.</param>
-<<<<<<< HEAD
     [MessageTemplateFormatMethod("messageTemplate")]
-    public void Information(Exception exception, string messageTemplate, params object[] values)
-=======
     public void Information(Exception exception, string messageTemplate, params object?[] values)
->>>>>>> a85c6315
         => this.WriteLog(LogEventLevel.Information, messageTemplate, exception, values);
 
     /// <summary>
@@ -113,12 +89,8 @@
     /// </summary>
     /// <param name="messageTemplate">The message template.</param>
     /// <param name="values">Values to log.</param>
-<<<<<<< HEAD
     [MessageTemplateFormatMethod("messageTemplate")]
-    public void Warning(string messageTemplate, params object[] values)
-=======
     public void Warning(string messageTemplate, params object?[] values)
->>>>>>> a85c6315
         => this.WriteLog(LogEventLevel.Warning, messageTemplate, null, values);
 
     /// <summary>
@@ -127,12 +99,8 @@
     /// <param name="exception">The exception that caused the error.</param>
     /// <param name="messageTemplate">The message template.</param>
     /// <param name="values">Values to log.</param>
-<<<<<<< HEAD
     [MessageTemplateFormatMethod("messageTemplate")]
-    public void Warning(Exception exception, string messageTemplate, params object[] values)
-=======
     public void Warning(Exception exception, string messageTemplate, params object?[] values)
->>>>>>> a85c6315
         => this.WriteLog(LogEventLevel.Warning, messageTemplate, exception, values);
 
     /// <summary>
@@ -140,12 +108,8 @@
     /// </summary>
     /// <param name="messageTemplate">The message template.</param>
     /// <param name="values">Values to log.</param>
-<<<<<<< HEAD
     [MessageTemplateFormatMethod("messageTemplate")]
-    public void Error(string messageTemplate, params object[] values)
-=======
     public void Error(string messageTemplate, params object?[] values)
->>>>>>> a85c6315
         => this.WriteLog(LogEventLevel.Error, messageTemplate, null, values);
 
     /// <summary>
@@ -154,12 +118,8 @@
     /// <param name="exception">The exception that caused the error.</param>
     /// <param name="messageTemplate">The message template.</param>
     /// <param name="values">Values to log.</param>
-<<<<<<< HEAD
     [MessageTemplateFormatMethod("messageTemplate")]
-    public void Error(Exception? exception, string messageTemplate, params object[] values)
-=======
     public void Error(Exception? exception, string messageTemplate, params object?[] values)
->>>>>>> a85c6315
         => this.WriteLog(LogEventLevel.Error, messageTemplate, exception, values);
 
     /// <summary>
@@ -167,12 +127,8 @@
     /// </summary>
     /// <param name="messageTemplate">The message template.</param>
     /// <param name="values">Values to log.</param>
-<<<<<<< HEAD
     [MessageTemplateFormatMethod("messageTemplate")]
-    public void Fatal(string messageTemplate, params object[] values)
-=======
     public void Fatal(string messageTemplate, params object?[] values)
->>>>>>> a85c6315
         => this.WriteLog(LogEventLevel.Fatal, messageTemplate, null, values);
 
     /// <summary>
@@ -181,12 +137,8 @@
     /// <param name="exception">The exception that caused the error.</param>
     /// <param name="messageTemplate">The message template.</param>
     /// <param name="values">Values to log.</param>
-<<<<<<< HEAD
     [MessageTemplateFormatMethod("messageTemplate")]
-    public void Fatal(Exception exception, string messageTemplate, params object[] values)
-=======
     public void Fatal(Exception exception, string messageTemplate, params object?[] values)
->>>>>>> a85c6315
         => this.WriteLog(LogEventLevel.Fatal, messageTemplate, exception, values);
 
     [MessageTemplateFormatMethod("messageTemplate")]
