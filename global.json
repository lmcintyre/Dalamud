--- conflicted
+++ resolved
@@ -1,12 +1,7 @@
 {
   "sdk": {
-<<<<<<< HEAD
     "version": "8.0.0",
     "rollForward": "latestMinor",
-=======
-    "version": "7.0.0",
-    "rollForward": "latestMajor",
->>>>>>> c7fc9436
     "allowPrerelease": true
   }
 } 